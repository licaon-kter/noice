--- conflicted
+++ resolved
@@ -132,16 +132,13 @@
   <string name="reset">Reset</string>
   <string name="auto_sleep_schedule_cancelled">Auto sleep timer cancelled!</string>
   <string name="app_theme">Theme</string>
-<<<<<<< HEAD
   <string name="open_context_menu">Open context menu</string>
-=======
   <string name="plus1m" translatable="false">1m</string>
   <string name="plus5m" translatable="false">5m</string>
   <string name="plus30m" translatable="false">30m</string>
   <string name="plus1h" translatable="false">1h</string>
   <string name="plus4h" translatable="false">4h</string>
   <string name="plus8h" translatable="false">8h</string>
->>>>>>> 9d22b545
   <string-array name="app_themes">
     <item>Light</item>
     <item>Dark</item>
